from abc import ABC, abstractmethod
import ollama
import re
import time
from typing import Self, Generator
from valyu import Valyu
import tiktoken
import cohere
import os

WEB_SEARCH_PROMPT = """**Task Instruction: EXTRACTION ONLY, DO NOT ANSWER THE QUESTION**

You are an information extraction tool ONLY. Your job is to extract relevant facts from web pages WITHOUT answering, reasoning about, or addressing the original question directly.

**IMPORTANT: You are NOT to provide answers, conclusions, opinions, or analyses. You are ONLY extracting information.**

Your inputs:
- **Previous Reasoning Steps:** {prev_reasoning}
- **Current Search Query:** {search_query}
- **Searched Web Pages:** {document}

**Strict Guidelines:**
1. Extract ONLY factual information from the web pages that is relevant to the search query
2. Present information as brief, bullet-point style facts
3. DO NOT integrate these facts into the reasoning steps
4. DO NOT attempt to answer the original question
5. DO NOT provide your own analysis, recommendations, or conclusions
6. DO NOT attempt to finish the user's reasoning

**Output Format:**
- Begin with "**Extracted Facts:**" followed by bullet points of ONLY factual information from the search results
- If no relevant information found, output: "**Extracted Facts:** No relevant factual information found."

Your extraction should be concise, factual, and detached from any attempt to solve the user's original problem.
"""


class Llm(ABC):
    def __init__(self: Self, model: str) -> None:
        super().__init__()
        self._model = model
        self._valyu = Valyu()
        self._start_rag = "<begin_search_query>"
        self._end_rag = "</end_search_query>"
        self._start_result = "<begin_search_result>"
        self._end_result = "</end_search_result>"
        self._filtered_search_results = ""
        self._tokenizer = tiktoken.get_encoding("cl100k_base")
        self._thinking_tags = ("<think>", "</think>")
        self._thinking_start = None
        self._in_thinking = False
        self._thinking_times = []  # Track multiple thinking session times

    def _run_valyu(
        self: Self,
        query: str,
        search_type: str = "web",
        max_num_results: int = 5,
        max_price: int = 10,
        previous_reasoning: str = "",
    ) -> str:
        """
        Query the Valyu API to get relevant information for the model.

        Args:
            query: The search query
            search_type: Type of search ('web', 'news', etc.)
            max_num_results: Maximum number of results to return
            max_price: Maximum price in credits to spend
            previous_reasoning: Any previous reasoning steps

        Returns:
            Filtered search results relevant to the query
        """
        print(
            f"\r🔍 Searching with query: {query[:50]}{'...' if len(query) > 50 else ''}",
            end="",
        )
        response = self._valyu.context(
            query=query,
            search_type=search_type,
            max_num_results=max_num_results,
            max_price=max_price,
        )
        print(
            f"\r✅ Found {len(response.results)} search results                      "
        )

        # Store raw results for logging
        raw_results = "\n".join([result.content for result in response.results])

        # Filter results
        print(f"\r🧠 Filtering search results with Cohere...", end="")
        filtered_results = self._filter_results(previous_reasoning, query, raw_results)
        print(f"\r✅ Search results filtered ")

        # Store the filtered results for later retrieval
        self._filtered_search_results = filtered_results

        return filtered_results

    def _filter_results(
        self: Self, previous_reasoning: str, query: str, unfiltered_results: str
    ) -> str:
        """
        Filter the results based on the previous reasoning using Cohere instead of OpenAI.

        Args:
            previous_reasoning: The reasoning steps so far
            query: The current search query
            unfiltered_results: Raw search results from Valyu

        Returns:
            Filtered results containing only relevant information
        """
        # Get Cohere API key
        cohere_api_key = os.getenv("COHERE_API_KEY")
        if not cohere_api_key:
            raise ValueError("COHERE_API_KEY environment variable is not set")

        co = cohere.Client(cohere_api_key)

        prompt = WEB_SEARCH_PROMPT.format(
            prev_reasoning=previous_reasoning,
            search_query=query,
            document=unfiltered_results,
        )

        response = co.chat(model="command-a-03-2025", message=prompt, temperature=0.0)

        return response.text

    def _run_inference(self: Self, prompt: str, stop_tokens=None) -> str:
        """
        Runs the model with the given prompt and returns the response.

        Args:
            prompt: The prompt to send to the model
            stop_tokens: Optional list of stop tokens

        Returns:
            Model response text
        """
        print(f"\r🤖 Generating response with {self._model}...", end="")
        response = ollama.generate(
            model=self._model,
            prompt=prompt,
            options={"stop": stop_tokens or []} if stop_tokens else {},
        )
        print(f"\r✅ Response generated                          ")

        return response["response"]

    def _run_inference_stream(
        self: Self, prompt: str, stop_tokens=None
    ) -> Generator[str, None, None]:
        """
        Runs the model with the given prompt and returns a generator that yields response chunks.
        Also times the thinking process by detecting <think> and </think> tags.

        Args:
            prompt: The prompt to send to the model
            stop_tokens: Optional list of stop tokens

        Returns:
            Generator yielding response chunks
        """
        stream = ollama.chat(
            model=self._model,
            messages=[{"role": "user", "content": prompt}],
            stream=True,
            options={"stop": stop_tokens or []} if stop_tokens else {},
        )

        buffer = ""
        try:
            for chunk in stream:
                text_chunk = chunk["message"]["content"]
                buffer += text_chunk
                # Check for thinking start and end in the buffer
                if not self._in_thinking and "<think>" in buffer:
                    self._in_thinking = True
                    self._thinking_start = time.time()
                    print(f"\r🧠 Thinking started...", end="")

                if self._in_thinking and "</think>" in buffer:
                    self._in_thinking = False
                    thinking_time = time.time() - self._thinking_start
                    self._thinking_times.append(thinking_time)
                    print(
                        f"\r✅ Thinking completed in {thinking_time:.2f} seconds",
                        end="",
                    )
                    buffer = ""  # Reset buffer after capturing a thinking session
                yield text_chunk
        finally:
            print("\r✅ Stream ended, cleaning up...", end="")
            # Handle the case where we search
            if self._in_thinking:
                self._in_thinking = False
                thinking_time = time.time() - self._thinking_start
                self._thinking_times.append(thinking_time)
<<<<<<< HEAD
                print(f"\r✅ Thinking captured ({thinking_time:.2f} seconds)", end="")
=======
                print(
                    f"\r✅ Thinking interrupted but captured ({thinking_time:.2f} seconds)",
                    end="",
                )
>>>>>>> e67337e1

    def _extract_rag_query(self: Self, text: str) -> str | None:
        """
        Extracts the RAG query from the model output.
        E.g. <begin_search_query>What is the capital of France?<end_search_query> -> "What is the capital of France?"

        Args:
            text: Text containing possible RAG queries

        Returns:
            Extracted query or None if not found
        """
        pattern = re.escape(self._start_rag) + r"(.*?)" + re.escape(self._end_rag)
        matches = re.findall(pattern, text, flags=re.DOTALL)
        return matches[-1].strip() if matches else None

    def _compute_metrics(self: Self, response: str) -> dict:
        """
        Computes the metrics for the model response, this includes no. of thinking tokens,
        full response tokens, no. of search queries, no. of search results, and filtered search results.

        Args:
            response: Model response text

        Returns:
            Dictionary containing metrics and model response
        """
        # Count tokens in the response
        response_tokens = len(self._tokenizer.encode(response))

        # Count number of search queries
        search_queries = len(re.findall(re.escape(self._start_rag), response))

        # Count number of search results
        search_results = len(re.findall(re.escape(self._start_result), response))

        total_thinking_time = sum(self._thinking_times) if self._thinking_times else 0

        # Include filtered search results if available
        metrics = {
            "response": response,
            "response_tokens": response_tokens,
            "thinking_time": total_thinking_time,
            "thinking_time_sessions": self._thinking_times.copy(),
            "search_queries": search_queries,
            "search_results": search_results,
        }

        # Add filtered search results if available
        if self._filtered_search_results:
            metrics["filtered_search_results"] = self._filtered_search_results

        # Reset filtered search results
        self._filtered_search_results = ""

        # Reset thinking times for next query
        self._thinking_times = []

        return metrics

    @abstractmethod
    def generate_output(self: Self, question: str, max_turns: int = 5) -> dict:
        pass<|MERGE_RESOLUTION|>--- conflicted
+++ resolved
@@ -200,14 +200,7 @@
                 self._in_thinking = False
                 thinking_time = time.time() - self._thinking_start
                 self._thinking_times.append(thinking_time)
-<<<<<<< HEAD
                 print(f"\r✅ Thinking captured ({thinking_time:.2f} seconds)", end="")
-=======
-                print(
-                    f"\r✅ Thinking interrupted but captured ({thinking_time:.2f} seconds)",
-                    end="",
-                )
->>>>>>> e67337e1
 
     def _extract_rag_query(self: Self, text: str) -> str | None:
         """
