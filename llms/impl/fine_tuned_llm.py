# fine_tuned_llm.py
# Fine-tuned LLM is a more sophisticated version of rag_token_llm.py that uses a fine-tuned model to output search tokens instead of prompt engineering.

from ..llm import Llm
from typing import Self
from transformers import (
    AutoTokenizer,
    AutoModelForCausalLM,
    StoppingCriteria,
    StoppingCriteriaList,
)
from peft import PeftModel

PROMPT_TEMPLATE = """
QUESTION: {question}

Answer this question accurately. If you're uncertain about any facts:
1. IMMEDIATELY output a search query between {start_rag} and {end_rag} tags
2. Wait for search results between {start_result} and {end_result}
3. Use these results to complete your answer

EXAMPLES:
Q: "Who is the current CEO of OpenAI?"
{start_rag}current CEO of OpenAI 2025{end_rag}
{start_result}Sam Altman returned as OpenAI CEO in November 2023 and continues to serve in this role as of March 2025.{end_result}
The current CEO of OpenAI is Sam Altman.

Q: "What is the population of Tokyo?"
{start_rag}current population of Tokyo 2025{end_rag}
{start_result}Tokyo's population is approximately 13.96 million as of January 2025.{end_result}
Tokyo has a population of approximately 13.96 million people.

Today's date: April 1, 2025. Be direct and concise.
"""


class StopOnTokens(StoppingCriteria):
    def __init__(self, stop_ids):
        self.stop_ids = stop_ids

    def __call__(self, input_ids, scores, **kwargs):
        return any(input_ids[0, -1].item() == stop_id for stop_id in self.stop_ids)


class FineTunedLlm(Llm):
    def __init__(self: Self, model: str) -> None:
        super().__init__(model)

        # Fix tokenizer initialization - should happen before using it
        self.tokenizer = AutoTokenizer.from_pretrained(
            "canertugrul/DeepSeek-R1-Distill-Qwen-14B-Tool-Use-Tokenizer",
            cache_dir="./.cache/huggingface/hub",
        )


        # ===================
        # = LOAD BASE MODEL =
        # ===================

        base_model = AutoModelForCausalLM.from_pretrained(
            "deepseek-ai/DeepSeek-R1-Distill-Qwen-14B",
            cache_dir="./.cache/huggingface/hub",
            load_in_4bit=True,
            device_map="auto",
            bnb_4bit_compute_dtype=torch.float16,
        )

        base_model.resize_token_embeddings(len(self.tokenizer))

        # =============================
        # = ADD ADAPTER TO BASE MODEL =
        # =============================

        self.model = PeftModel.from_pretrained(
            base_model,
            "canertugrul/DeepSeek-R1-Distill-Qwen-14B-Tool-Use-Adapter",
            cache_dir="./.cache/huggingface/hub",
            device_map="auto",
        )

        self.model.eval()

    def _run_inference(self: Self, prompt: str, stop_tokens=None):
        # Prepare model for inference (no need for FastLanguageModel)
        self.model.eval()

        inputs = self.tokenizer([prompt], return_tensors="pt").to(self.model.device)
        stop_token_id = self.tokenizer.convert_tokens_to_ids(self._end_rag)
        stopping_criteria = StoppingCriteriaList([StopOnTokens([stop_token_id])])

        outputs = self.model.generate(
            input_ids=inputs.input_ids,
            attention_mask=inputs.attention_mask,
            max_new_tokens=8192,
            use_cache=True,
            stopping_criteria=stopping_criteria,
<<<<<<< HEAD
        )

        # skip the prompt tokens
        generated_tokens = outputs[0][inputs.input_ids.shape[-1] :]
        response = self.tokenizer.decode(generated_tokens, skip_special_tokens=True)
=======
            pad_token_id=self.tokenizer.eos_token_id,
        )

        # skip the prompt tokens
        generated_tokens = outputs[0][inputs.input_ids.shape[-1]:]
        response = self.tokenizer.decode(generated_tokens) 

>>>>>>> b61ff290
        return response

    def generate_output(self: Self, question: str, max_turns: int = 5) -> dict:
        prompt = PROMPT_TEMPLATE.format(
            question=question,
            start_rag=self._start_rag,
            end_rag=self._end_rag,
            start_result=self._start_result,
            end_result=self._end_result,
        )

        output = ""

        for turn in range(max_turns):
            print(f"\n--- Turn {turn+1} ---")
            response = self._run_inference(prompt)
            print(f"Model Response:\n{response}")

            output += "\n" + response
            search_query = self._extract_rag_query(response)

            if not search_query:
                print("\n[✅ No further searches required.]")
                print("\nFinal Response:\n")
                print(response)
                break

            print(f"\n🔍 Searching: '{search_query}'")
            res = self._run_valyu(search_query)
            print("\n📚 Search Results:")
            print("-" * 50)
            print(res)
            print("-" * 50)

            focus_reminder = f"""
Use the search results above to help answer the original question: "{question}"
Do not just summarize or explain the search results - use them to provide a direct answer to the question.
If you need additional information, you can search again
"""

            embedded_context = (
                f"\n{self._start_result}\n{res}\n{self._end_result}\n{focus_reminder}"
            )
            prompt += f"\n{response}\n{embedded_context}\n"
            print(f"\n📎 Search results added to context. Continuing reasoning...\n")

        return self._compute_metrics(output)<|MERGE_RESOLUTION|>--- conflicted
+++ resolved
@@ -52,7 +52,6 @@
             cache_dir="./.cache/huggingface/hub",
         )
 
-
         # ===================
         # = LOAD BASE MODEL =
         # ===================
@@ -94,21 +93,13 @@
             max_new_tokens=8192,
             use_cache=True,
             stopping_criteria=stopping_criteria,
-<<<<<<< HEAD
+            pad_token_id=self.tokenizer.eos_token_id,
         )
 
         # skip the prompt tokens
         generated_tokens = outputs[0][inputs.input_ids.shape[-1] :]
-        response = self.tokenizer.decode(generated_tokens, skip_special_tokens=True)
-=======
-            pad_token_id=self.tokenizer.eos_token_id,
-        )
+        response = self.tokenizer.decode(generated_tokens)
 
-        # skip the prompt tokens
-        generated_tokens = outputs[0][inputs.input_ids.shape[-1]:]
-        response = self.tokenizer.decode(generated_tokens) 
-
->>>>>>> b61ff290
         return response
 
     def generate_output(self: Self, question: str, max_turns: int = 5) -> dict:
